--- conflicted
+++ resolved
@@ -46,10 +46,7 @@
 # Ruff cache
 .ruff_cache
 
-<<<<<<< HEAD
-=======
 
->>>>>>> c2617860
 # Local debug
 _docs/
 tests/localdebug
