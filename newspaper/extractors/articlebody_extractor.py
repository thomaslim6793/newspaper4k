import copy
import re
from statistics import mean
import lxml
import newspaper.extractors.defines as defines
import newspaper.parsers as parsers

score_weights = {
    "start_boosting_score": 1.0,
    "bottom_negativescore_nodes": 0.25,
    "boost_score": 50,
    "parent_node": 1.0,
    "parent_parent_node": 0.4,
    "node_count_threshold": 15,
    "negative_score_threshold": 40,
    "negative_score_boost": 5.0,
}


class ArticleBodyExtractor:
    def __init__(self, config):
        self.config = config
        self.top_node = None
        self.top_node_complemented = None
        self.stopwords_class = config.stopwords_class
        self.language = config.language

    def parse(self, doc: lxml.html.Element):
        """_summary_

        Args:
            doc (lxml.html.Element): _description_
        """
        self.top_node = self.calculate_best_node(doc)
        self.top_node_complemented = self.complement_with_siblings(self.top_node)

    def calculate_best_node(self, doc):
        top_node = None
        nodes_to_check = self.nodes_to_check(doc)
        self.boost_highly_likely_nodes(doc)
        starting_boost = score_weights["start_boosting_score"]

        parent_nodes = []
        nodes_with_text = []

        for node in nodes_to_check:
            text_node = parsers.get_text(node)
            word_stats = self.stopwords_class(
                language=self.language
            ).get_stopword_count(text_node)
            high_link_density = parsers.is_highlink_density(node)
            if word_stats.stop_word_count > 2 and not high_link_density:
                nodes_with_text.append(node)

        nodes_number = len(nodes_with_text)
        negative_scoring = 0
        bottom_negativescore_nodes = (
            float(nodes_number) * score_weights["bottom_negativescore_nodes"]
        )

        for i, node in enumerate(nodes_with_text):
            boost_score = float(0)
            # boost
            if self.is_boostable(node):
                if i >= 0:
                    boost_score = float(
                        (1.0 / starting_boost) * score_weights["boost_score"]
                    )
                    starting_boost += 1
            # nodes_number
            if nodes_number > score_weights["node_count_threshold"]:
                # higher number of possible top nodes
                if (nodes_number - i) <= bottom_negativescore_nodes:
                    booster = float(bottom_negativescore_nodes - (nodes_number - i))
                    boost_score = float(-pow(booster, float(2)))
                    negscore = abs(boost_score) + negative_scoring
                    if negscore > score_weights["negative_score_threshold"]:
                        boost_score = score_weights["negative_score_boost"]

            text_node = parsers.get_text(node)
            word_stats = self.stopwords_class(
                language=self.language
            ).get_stopword_count(text_node)
            upscore = int(word_stats.stop_word_count + boost_score)

            parent_node = node.getparent()
            self.update_score(parent_node, upscore)
            self.update_node_count(parent_node, 1)

            if parent_node not in parent_nodes:
                parent_nodes.append(parent_node)

            # Parent of parent node
            parent_parent_node = parent_node.getparent()
            if parent_parent_node is not None:
                self.update_node_count(parent_parent_node, 1)
                self.update_score(
                    parent_parent_node, upscore * score_weights["parent_parent_node"]
                )
                if parent_parent_node not in parent_nodes:
                    parent_nodes.append(parent_parent_node)

        if parent_nodes:
            parent_nodes.sort(key=parsers.get_node_gravity_score, reverse=True)
            top_node = parent_nodes[0]

        return top_node

    def nodes_to_check(self, doc):
        """Returns a list of nodes we want to search
        on like paragraphs and tables
        """
        nodes_to_check = []
        for tag in ["p", "pre", "td", "article", "div"]:
            if tag == "div":
                items = []
<<<<<<< HEAD
                for attr in ["id", "class"]:
                    for id_ in ["article-body", "article", "story", "article-content"]:
                        items += self.parser.getElementsByTag(
                            doc, tag=tag, attr=attr, value=id_
                        )
=======
                for attr in ["article-body", "article", "story", "article-content"]:
                    items += parsers.get_tags(
                        doc, tag=tag, attribs={"id": attr}, attribs_match="word"
                    )
                    items += parsers.get_tags(
                        doc, tag=tag, attribs={"class": attr}, attribs_match="word"
                    )
                for class_ in ["paragraph"]:
                    items += parsers.get_tags_regex(
                        doc, tag=tag, attribs={"class": class_}
                    )
                if len(items) == 0 and len(nodes_to_check) < 5:
                    items = parsers.get_tags(doc, tag=tag)
>>>>>>> 036e7da8
            else:
                items = parsers.get_tags(doc, tag=tag)
            nodes_to_check += items
        return nodes_to_check

    def is_boostable(self, node):
        """A lot of times the first paragraph might be the caption under an image
        so we'll want to make sure if we're going to boost a parent node that
        it should be connected to other paragraphs, at least for the first n
        paragraphs so we'll want to make sure that the next sibling is a
        paragraph and has at least some substantial weight to it.
        """
        para = "p"
        steps_away = 0
        minimum_stopword_count = 5
        max_stepsaway_from_node = 3

        nodes = self.walk_siblings(node)
        for current_node in nodes:
            # <p>
            current_node_tag = current_node.tag
            if current_node_tag == para:
                if steps_away >= max_stepsaway_from_node:
                    return False
                paragraph_text = parsers.get_text(current_node)
                word_stats = self.stopwords_class(
                    language=self.language
                ).get_stopword_count(paragraph_text)
                if word_stats.stop_word_count > minimum_stopword_count:
                    return True
                steps_away += 1
        return False

    def boost_highly_likely_nodes(self, doc: lxml.html.Element):
        """Set a bias score for all nodes under most likely
        article containers. This way we can find articles
        that have little text.

        Args:
            doc (lxml.html.Element): Document to be checked
        """
        candidates = []
        for tag in ["p", "pre", "td", "article", "div"]:
            candidates.extend(parsers.get_tags(doc, tag=tag))

        for e in candidates:
            boost = self.is_highly_likely(e)
            if boost > 0:
                self.update_score(e, boost * score_weights["parent_node"])
                for child in e.iterdescendants():
                    self.update_score(child, boost)  # TODO: find an optimum value

    def is_highly_likely(self, node: lxml.html.Element) -> int:
        """Checks if the node is a well known tag + attributes combination
        for article body containers. This way we can deliver even small
        article bodies with high link density
        see: https://finance.yahoo.com/m/
            0edc9aaa-e3ba-3178-be5a-f8c16fbffff2/warren-buffett-stocks-shaky.html

        Args:
            node (lxml.html.Element): Node to check

        Returns:
            bool: True if node could be an article body top node
        """

        def is_tag_match(node, tag_dict):
            if node.tag != tag_dict.get("tag", node.tag):
                return False
            for k, v in tag_dict.items():
                if k in ["tag", "score_boost"]:
                    continue
                if v.startswith("re:"):
                    v = v[3:]
                    if not re.search(v, node.get(k, ""), re.IGNORECASE):
                        return False
                elif node.get(k, "").lower() != v.lower():
                    return False
            return True

        scores = []
        for tag in defines.ARTICLE_BODY_TAGS:
            if is_tag_match(node, tag):
                scores.append(tag["score_boost"])
        if scores:
            return max(scores)

        return 0

    def update_score(self, node, add_to_score):
        """Adds a score to the gravityScore Attribute we put on divs
        we'll get the current score then add the score we're passing
        in to the current.
        """
        new_score = parsers.get_node_gravity_score(node) + add_to_score
        parsers.set_attribute(node, "gravityScore", str(new_score))

    def update_node_count(self, node, add_to_count):
        """Stores how many decent nodes are under a parent node"""
        new_count = float(node.get("gravityNodes", 0)) + add_to_count
        parsers.set_attribute(node, "gravityNodes", str(new_count))

    def add_siblings(self, top_node):
        res_node = copy.deepcopy(top_node)
        baseline_score = self.get_normalized_score(top_node)
        results = self.walk_siblings(top_node)
        for current_node in results:
            ps = self.get_plausible_content(current_node, baseline_score)
            for p in ps:
                res_node.insert(0, p)
        return res_node

    def get_plausible_content(self, node, baseline_score, score_weight=0.3):
        """Create list of (off-the-tree) paragraphs from a node (most likely a
        sibling of the top node) that are plausible to be part of the
        article body. We use the stop word count as a score of plausibility.
        We accept only paragraphs with a score higher than the baseline score
        weighted by the score_weight parameter.
        The baseline score is a normalized score of the top node.
        """
        if isinstance(
            node, (lxml.etree.CommentBase, lxml.etree.EntityBase, lxml.etree.PIBase)
        ):
            return []

        if node.tag == "p" and node.text and not parsers.is_highlink_density(node):
            element = copy.deepcopy(node)
            element.tail = ""
            return [element]

        paragraphs = parsers.get_tags(node, tag="p")
        result = []
        if not paragraphs:
            return result

        for paragraph in paragraphs:
            text = parsers.get_text(paragraph)
            if not text:
                continue
            if parsers.is_highlink_density(paragraph):
                continue

            word_stats = self.stopwords_class(
                language=self.language
            ).get_stopword_count(text)

            if word_stats.stop_word_count > baseline_score * score_weight:
                element = parsers.create_element(tag="p", text=text)
                result.append(element)

        return result

    def get_normalized_score(self, top_node):
        """We could have long articles that have tons of paragraphs
        so if we tried to calculate the base score against
        the total text score of those paragraphs it would be unfair.
        So we need to normalize the score based on the average scoring
        of the paragraphs within the top node.
        For example if our total score of 10 paragraphs was 1000
        but each had an average value of 100 then 100 should be our base.
        """

        def get_score(node):
            text_content = parsers.get_text(node)
            if parsers.is_highlink_density(node):
                return 0

            word_stats = self.stopwords_class(
                language=self.language
            ).get_stopword_count(text_content)

            if word_stats.stop_word_count > 2:
                return word_stats.stop_word_count

            return 0

        nodes_to_check = parsers.get_tags(top_node, tag="p")

        scores = [parsers.get_node_gravity_score(node) for node in nodes_to_check]
        scores = [score for score in scores if score > 0]  # filter out 0 scores

        return mean(scores) if scores else float("inf")

    def walk_siblings(self, node):
        """returns preceding siblings in reverse order (nearest sibling is first)"""
        return [n for n in node.itersiblings(preceding=True)]

    def complement_with_siblings(self, node: lxml.html.Element) -> lxml.html.Element:
        """Adds surrounding relevant siblings to the top node.
        Attention, it generates off-the-tree node.

        Args:
            node (lxml.html.Element): Top node detected

        Returns:
            lxml.html.Element: off the tree node complemented with siblings
        """
        if node is None:
            return node
        # TODO: test if there is a problem with siblings AFTER the top node
        # node_complemented = self.add_siblings(node)

        node_complemented = self.add_same_level_candidates(node)

        # for e in node_complemented.getchildren():
        #     if e.tag != "p":
        #         if parsers.is_highlink_density(e):
        #             parsers.remove(e)
        return node_complemented

    def add_same_level_candidates(self, node):
        """Adds any siblings that may have a decent score to this node"""
        tree = node.getroottree()

        node_level = parsers.get_level(node)
        # base_score = self.get_normalized_score(node)
        base_score = parsers.get_node_gravity_score(node)

        candidates = parsers.get_nodes_at_level(tree.getroot(), node_level)

        assert node in candidates, "node not in candidates"

        # Create the new tree as a HTML document. Otherwise it will
        # be created as Element tree and cleaners won't work
        new_tree = parsers.fromstring("<html><body></body></html>")
        new_node = new_tree.find("body")

        for n in candidates:
            if n == node:
                new_node.append(copy.deepcopy(node))
                continue

            # avoid adding nodes that do not resemble the top node
            if n.tag != node.tag:
                continue

            score = parsers.get_node_gravity_score(n)

            if score > base_score * 0.3 and not parsers.is_highlink_density(n):
                new_node.append(copy.deepcopy(n))
                continue

            # content_items = self.get_plausible_content(n, base_score)
            # new_node.extend(content_items)

        return new_node<|MERGE_RESOLUTION|>--- conflicted
+++ resolved
@@ -114,13 +114,6 @@
         for tag in ["p", "pre", "td", "article", "div"]:
             if tag == "div":
                 items = []
-<<<<<<< HEAD
-                for attr in ["id", "class"]:
-                    for id_ in ["article-body", "article", "story", "article-content"]:
-                        items += self.parser.getElementsByTag(
-                            doc, tag=tag, attr=attr, value=id_
-                        )
-=======
                 for attr in ["article-body", "article", "story", "article-content"]:
                     items += parsers.get_tags(
                         doc, tag=tag, attribs={"id": attr}, attribs_match="word"
@@ -134,7 +127,6 @@
                     )
                 if len(items) == 0 and len(nodes_to_check) < 5:
                     items = parsers.get_tags(doc, tag=tag)
->>>>>>> 036e7da8
             else:
                 items = parsers.get_tags(doc, tag=tag)
             nodes_to_check += items
