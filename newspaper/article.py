# -*- coding: utf-8 -*-
# Much of the logging code here was forked from https://github.com/codelucas/newspaper
# Copyright (c) Lucas Ou-Yang (codelucas)


import logging
import copy
import os
import glob
from urllib.parse import urlparse

import requests

from . import images
from . import network
from . import nlp
from . import settings
from . import urls

from .cleaners import DocumentCleaner
from .configuration import Configuration
from .extractors import ContentExtractor
from .outputformatters import OutputFormatter
from .utils import (
    URLHelper,
    RawHelper,
    extend_config,
    get_available_languages,
    extract_meta_refresh,
)
from .videos.extractors import VideoExtractor

log = logging.getLogger(__name__)


class ArticleDownloadState(object):
    NOT_STARTED = 0
    FAILED_RESPONSE = 1
    SUCCESS = 2


class ArticleException(Exception):
    pass


class Article(object):
    """Article objects abstract an online news article page"""

    def __init__(self, url, title="", source_url="", config=None, **kwargs):
        """The **kwargs argument may be filled with config values, which
        is added into the config object
        """
        if isinstance(title, Configuration) or \
                isinstance(source_url, Configuration):
            raise ArticleException(
                'Configuration object being passed incorrectly as title or '
                'source_url! Please verify `Article`s __init__() fn.')

        self.config = config or Configuration()
        self.config = extend_config(self.config, kwargs)

        self.extractor = ContentExtractor(self.config)

        if source_url == "":
            scheme = urls.get_scheme(url)
            if scheme is None:
                scheme = "http"
            source_url = scheme + "://" + urls.get_domain(url)

        if source_url is None or source_url == "":
            raise ArticleException("input url bad format")

        # URL to the main page of the news source which owns this article
        self.source_url = source_url

        self.url = urls.prepare_url(url, self.source_url)

        self.title = title

        # URL of the "best image" to represent this article
        self.top_img = self.top_image = ""

        # stores image provided by metadata
        self.meta_img = ""

        # All image urls in this article
        self.imgs = self.images = []

        # All videos in this article: youtube, vimeo, etc
        self.movies = []

        # Body text from this article
        self.text = ""

        # `keywords` are extracted via nlp() from the body text
        self.keywords = []

        # `meta_keywords` are extracted via parse() from <meta> tags
        self.meta_keywords = []

        # `tags` are also extracted via parse() from <meta> tags
        self.tags = set()

        # List of authors who have published the article, via parse()
        self.authors = []

        self.publish_date = ""

        # Summary generated from the article's body txt
        self.summary = ""

        # This article's unchanged and raw HTML
        self.html = ""

        # The HTML of this article's main node (most important part)
        self.article_html = ""

        # Keep state for downloads and parsing
        self.is_parsed = False
        self.download_state = ArticleDownloadState.NOT_STARTED
        self.download_exception_msg = None

        # Meta description field in the HTML source
        self.meta_description = ""

        # Meta language field in HTML source
        self.meta_lang = ""

        # Meta favicon field in HTML source
        self.meta_favicon = ""

        # Meta site_name field in HTML source
        self.meta_site_name = ""

        # Meta tags contain a lot of structured data, e.g. OpenGraph
        self.meta_data = {}

        # The canonical link of this article if found in the meta data
        self.canonical_link = ""

        # Holds the top element of the DOM that we determine is a candidate
        # for the main body of the article
        self.top_node = None

        # A deepcopied clone of the above object before heavy parsing
        # operations, useful for users to query data in the
        # "most important part of the page"
        self.clean_top_node = None

        # lxml DOM object generated from HTML
        self.doc = None

        # A deepcopied clone of the above object before undergoing heavy
        # cleaning operations, serves as an API if users need to query the DOM
        self.clean_doc = None

        # A property dict for users to store custom data.
        self.additional_data = {}

        self.link_hash = None

    def build(self):
        """Build a lone article from a URL independent of the source (newspaper).
        Don't normally call this method b/c it's good to multithread articles
        on a source (newspaper) level.
        """
        self.download()
        self.parse()
        self.nlp()

    def _parse_scheme_file(self, path):
        try:
            with open(path, "r") as fin:
                return fin.read()
        except OSError as e:
            self.download_state = ArticleDownloadState.FAILED_RESPONSE
            self.download_exception_msg = e.strerror
            return None

    def _parse_scheme_http(self):
        try:
            return network.get_html_2XX_only(self.url, self.config)
        except requests.exceptions.RequestException as e:
            self.download_state = ArticleDownloadState.FAILED_RESPONSE
            self.download_exception_msg = str(e)
            return None

    def download(self, input_html=None, title=None, recursion_counter=0):
        """Downloads the link's HTML content, don't use if you are batch async
        downloading articles

        recursion_counter (currently 1) stops refreshes that are potentially
        infinite
        """
        if input_html is None:
<<<<<<< HEAD
            parsed_url = urlparse(self.url)
            if parsed_url.scheme == "file":
                html = self._parse_scheme_file(parsed_url.path)
            else:
                html = self._parse_scheme_http()
            if html is None:
                log.debug('Download failed on URL %s because of %s' %
                          (self.url, self.download_exception_msg))
=======
            try:
                html = network.get_html_2XX_only(self.url, self.config)
            except requests.exceptions.RequestException as e:
                self.download_state = ArticleDownloadState.FAILED_RESPONSE
                self.download_exception_msg = str(e)
                log.debug(
                    "Download failed on URL %s because of %s",
                    self.url,
                    self.download_exception_msg,
                )
>>>>>>> 510be0e1
                return
        else:
            html = input_html

        if self.config.follow_meta_refresh:
            meta_refresh_url = extract_meta_refresh(html)
            if meta_refresh_url and recursion_counter < 1:
                return self.download(
                    input_html=network.get_html(meta_refresh_url),
                    recursion_counter=recursion_counter + 1,
                )

        self.set_html(html)
        self.set_title(title)

    def parse(self):
        self.throw_if_not_downloaded_verbose()

        self.doc = self.config.get_parser().fromstring(self.html)
        self.clean_doc = copy.deepcopy(self.doc)

        if self.doc is None:
            # `parse` call failed, return nothing
            return

        # TODO: Fix this, sync in our fix_url() method
        parse_candidate = self.get_parse_candidate()
        self.link_hash = parse_candidate.link_hash  # MD5

        document_cleaner = DocumentCleaner(self.config)
        output_formatter = OutputFormatter(self.config)

        title = self.extractor.get_title(self.clean_doc)
        self.set_title(title)

        authors = self.extractor.get_authors(self.clean_doc)
        self.set_authors(authors)

        meta_lang = self.extractor.get_meta_lang(self.clean_doc)
        self.set_meta_language(meta_lang)

        if self.config.use_meta_language:
            self.extractor.update_language(self.meta_lang)
            output_formatter.update_language(self.meta_lang)

        meta_favicon = self.extractor.get_favicon(self.clean_doc)
        self.set_meta_favicon(meta_favicon)

<<<<<<< HEAD
        meta_site_name = self.extractor.get_meta_site_name(self.clean_doc)
        self.set_meta_site_name(meta_site_name)

        meta_description = \
            self.extractor.get_meta_description(self.clean_doc)
=======
        meta_description = self.extractor.get_meta_description(self.clean_doc)
>>>>>>> 510be0e1
        self.set_meta_description(meta_description)

        canonical_link = self.extractor.get_canonical_link(self.url, self.clean_doc)
        self.set_canonical_link(canonical_link)

        tags = self.extractor.extract_tags(self.clean_doc)
        self.set_tags(tags)

        meta_keywords = self.extractor.get_meta_keywords(self.clean_doc)
        self.set_meta_keywords(meta_keywords)

        meta_data = self.extractor.get_meta_data(self.clean_doc)
        self.set_meta_data(meta_data)

        self.publish_date = self.extractor.get_publishing_date(self.url, self.clean_doc)

        # Before any computations on the body, clean DOM object
        self.doc = document_cleaner.clean(self.doc)

        self.top_node = self.extractor.calculate_best_node(self.doc)
        if self.top_node is not None:
            video_extractor = VideoExtractor(self.config, self.top_node)
            self.set_movies(video_extractor.get_videos())

            self.top_node = self.extractor.post_cleanup(self.top_node)
            self.clean_top_node = copy.deepcopy(self.top_node)

            text, article_html = output_formatter.get_formatted(self.top_node)
            self.set_article_html(article_html)
            self.set_text(text)

        self.fetch_images()

        self.is_parsed = True
        self.release_resources()

    def fetch_images(self):
        if self.clean_doc is not None:
            meta_img_url = self.extractor.get_meta_img_url(self.url, self.clean_doc)
            self.set_meta_img(meta_img_url)

            imgs = self.extractor.get_img_urls(self.url, self.clean_doc)
            if self.meta_img:
                imgs.add(self.meta_img)
            self.set_imgs(imgs)

        if self.clean_top_node is not None and not self.has_top_image():
            first_img = self.extractor.get_first_img_url(self.url, self.clean_top_node)
            if self.config.fetch_images:
                self.set_top_img(first_img)
            else:
                self.set_top_img_no_check(first_img)

        if not self.has_top_image() and self.config.fetch_images:
            self.set_reddit_top_img()

    def has_top_image(self):
        return self.top_img is not None and self.top_img != ""

    def is_valid_url(self):
        """Performs a check on the url of this link to determine if article
        is a real news article or not
        """
        return urls.valid_url(self.url)

    def is_valid_body(self):
        """If the article's body text is long enough to meet
        standard article requirements, keep the article
        """
        if not self.is_parsed:
            raise ArticleException(
                "must parse article before checking \
                                    if it's body is valid!"
            )
        meta_type = self.extractor.get_meta_type(self.clean_doc)
        wordcount = self.text.split(" ")
        sentcount = self.text.split(".")

        if meta_type == "article" and len(wordcount) > (self.config.MIN_WORD_COUNT):
            log.debug("%s verified for article and wc", self.url)
            return True

        if not self.is_media_news() and not self.text:
            log.debug("%s caught for no media no text", self.url)
            return False

        if self.title is None or len(self.title.split(" ")) < 2:
            log.debug("%s caught for bad title", self.url)
            return False

        if len(wordcount) < self.config.MIN_WORD_COUNT:
            log.debug("%s caught for word cnt", self.url)
            return False

        if len(sentcount) < self.config.MIN_SENT_COUNT:
            log.debug("%s caught for sent cnt", self.url)
            return False

        if self.html is None or self.html == "":
            log.debug("%s caught for no html", self.url)
            return False

        log.debug("%s verified for default true", self.url)
        return True

    def is_media_news(self):
        """If the article is related heavily to media:
        gallery, video, big pictures, etc
        """
        safe_urls = [
            "/video",
            "/slide",
            "/gallery",
            "/powerpoint",
            "/fashion",
            "/glamour",
            "/cloth",
        ]
        for s in safe_urls:
            if s in self.url:
                return True
        return False

    def nlp(self):
        """Keyword extraction wrapper"""
        self.throw_if_not_downloaded_verbose()
        self.throw_if_not_parsed_verbose()

        nlp.load_stopwords(self.config.get_language())
        text_keyws = list(nlp.keywords(self.text).keys())
        title_keyws = list(nlp.keywords(self.title).keys())
        keyws = list(set(title_keyws + text_keyws))
        self.set_keywords(keyws)

        max_sents = self.config.MAX_SUMMARY_SENT

        summary_sents = nlp.summarize(
            title=self.title, text=self.text, max_sents=max_sents
        )
        summary = "\n".join(summary_sents)
        self.set_summary(summary)

    def get_parse_candidate(self):
        """A parse candidate is a wrapper object holding a link hash of this
        article and a final_url of the article
        """
        if self.html:
            return RawHelper.get_parsing_candidate(self.url, self.html)
        return URLHelper.get_parsing_candidate(self.url)

    def build_resource_path(self):
        """Must be called after computing HTML/final URL"""
        res_path = self.get_resource_path()
        if not os.path.exists(res_path):
            os.mkdir(res_path)

    def get_resource_path(self):
        """Every article object has a special directory to store data in from
        initialization to garbage collection
        """
        res_dir_fn = "article_resources"
        resource_directory = os.path.join(settings.TOP_DIRECTORY, res_dir_fn)
        if not os.path.exists(resource_directory):
            os.mkdir(resource_directory)
        dir_path = os.path.join(resource_directory, "%s_" % self.link_hash)
        return dir_path

    def release_resources(self):
        # TODO: implement in entirety
        path = self.get_resource_path()
        for fname in glob.glob(path):
            try:
                os.remove(fname)
            except OSError:
                pass
        # os.remove(path)

    def set_reddit_top_img(self):
        """Wrapper for setting images. Queries known image attributes
        first, then uses Reddit's image algorithm as a fallback.
        """
        try:
            s = images.Scraper(self)
            self.set_top_img(s.largest_image_url())
        except TypeError as e:
            if "Can't convert 'NoneType' object to str implicitly" in e.args[0]:
                log.debug("No pictures found. Top image not set, %s", e)
            elif "timed out" in e.args[0]:
                log.debug("Download of picture timed out. Top image not set, %s", e)
            else:
                log.critical(
                    "TypeError other than None type error. "
                    "Cannot set top image using the Reddit "
                    "algorithm. Possible error with PIL., %s",
                    e,
                )
        except Exception as e:
            log.critical(
                "Other error with setting top image using the "
                "Reddit algorithm. Possible error with PIL, %s",
                e,
            )

    def set_title(self, input_title):
        if input_title:
            self.title = input_title[: self.config.MAX_TITLE]

    def set_text(self, text):
        text = text[: self.config.MAX_TEXT]
        if text:
            self.text = text

    def set_html(self, html):
        """Encode HTML before setting it"""
        if html:
            if isinstance(html, bytes):
                html = self.config.get_parser().get_unicode_html(html)
            self.html = html
            self.download_state = ArticleDownloadState.SUCCESS

    def set_article_html(self, article_html):
        """Sets the HTML of just the article's `top_node`"""
        if article_html:
            self.article_html = article_html

    def set_meta_img(self, src_url):
        self.meta_img = src_url
        self.set_top_img_no_check(src_url)

    def set_top_img(self, src_url):
        if src_url is not None:
            s = images.Scraper(self)
            if s.satisfies_requirements(src_url):
                self.set_top_img_no_check(src_url)

    def set_top_img_no_check(self, src_url):
        """Provide 2 APIs for images. One at "top_img", "imgs"
        and one at "top_image", "images"
        """
        self.top_img = src_url
        self.top_image = src_url

    def set_imgs(self, imgs):
        """The motive for this method is the same as above, provide APIs
        for both `article.imgs` and `article.images`
        """
        self.images = imgs
        self.imgs = imgs

    def set_keywords(self, keywords):
        """Keys are stored in list format"""
        if not isinstance(keywords, list):
            raise ValueError("Keyword input must be list!")
        if keywords:
            self.keywords = keywords[: self.config.MAX_KEYWORDS]

    def set_authors(self, authors):
        """Authors are in ["firstName lastName", "firstName lastName"] format"""
        if not isinstance(authors, list):
            raise ValueError("authors input must be list!")
        if authors:
            self.authors = authors[: self.config.MAX_AUTHORS]

    def set_summary(self, summary):
        """Summary here refers to a paragraph of text from the
        title text and body text
        """
        self.summary = summary[: self.config.MAX_SUMMARY]

    def set_meta_language(self, meta_lang):
        """Save languages in their ISO 2-character form"""
        if meta_lang and len(meta_lang) >= 2 and meta_lang in get_available_languages():
            self.meta_lang = meta_lang[:2]

    def set_meta_keywords(self, meta_keywords):
        """Store the keys in list form"""
        self.meta_keywords = [k.strip() for k in meta_keywords.split(",")]

    def set_meta_favicon(self, meta_favicon):
        self.meta_favicon = meta_favicon

    def set_meta_site_name(self, meta_site_name):
        self.meta_site_name = meta_site_name

    def set_meta_description(self, meta_description):
        self.meta_description = meta_description

    def set_meta_data(self, meta_data):
        self.meta_data = meta_data

    def set_canonical_link(self, canonical_link):
        self.canonical_link = canonical_link

    def set_tags(self, tags):
        self.tags = tags

    def set_movies(self, movie_objects):
        """Trim video objects into just urls"""
        movie_urls = [o.src for o in movie_objects if o and o.src]
        self.movies = movie_urls

    def throw_if_not_downloaded_verbose(self):
        """Parse ArticleDownloadState -> log readable status
        -> maybe throw ArticleException
        """
        if self.download_state == ArticleDownloadState.NOT_STARTED:
            raise ArticleException("You must `download()` an article first!")
        elif self.download_state == ArticleDownloadState.FAILED_RESPONSE:
            raise ArticleException(
                "Article `download()` failed with %s on URL %s"
                % (self.download_exception_msg, self.url)
            )

    def throw_if_not_parsed_verbose(self):
        """Parse `is_parsed` status -> log readable status
        -> maybe throw ArticleException
        """
        if not self.is_parsed:
            raise ArticleException("You must `parse()` an article first!")<|MERGE_RESOLUTION|>--- conflicted
+++ resolved
@@ -50,11 +50,11 @@
         """The **kwargs argument may be filled with config values, which
         is added into the config object
         """
-        if isinstance(title, Configuration) or \
-                isinstance(source_url, Configuration):
+        if isinstance(title, Configuration) or isinstance(source_url, Configuration):
             raise ArticleException(
-                'Configuration object being passed incorrectly as title or '
-                'source_url! Please verify `Article`s __init__() fn.')
+                "Configuration object being passed incorrectly as title or "
+                "source_url! Please verify `Article`s __init__() fn."
+            )
 
         self.config = config or Configuration()
         self.config = extend_config(self.config, kwargs)
@@ -193,27 +193,17 @@
         infinite
         """
         if input_html is None:
-<<<<<<< HEAD
             parsed_url = urlparse(self.url)
             if parsed_url.scheme == "file":
                 html = self._parse_scheme_file(parsed_url.path)
             else:
                 html = self._parse_scheme_http()
             if html is None:
-                log.debug('Download failed on URL %s because of %s' %
-                          (self.url, self.download_exception_msg))
-=======
-            try:
-                html = network.get_html_2XX_only(self.url, self.config)
-            except requests.exceptions.RequestException as e:
-                self.download_state = ArticleDownloadState.FAILED_RESPONSE
-                self.download_exception_msg = str(e)
                 log.debug(
                     "Download failed on URL %s because of %s",
                     self.url,
                     self.download_exception_msg,
                 )
->>>>>>> 510be0e1
                 return
         else:
             html = input_html
@@ -262,15 +252,13 @@
         meta_favicon = self.extractor.get_favicon(self.clean_doc)
         self.set_meta_favicon(meta_favicon)
 
-<<<<<<< HEAD
         meta_site_name = self.extractor.get_meta_site_name(self.clean_doc)
         self.set_meta_site_name(meta_site_name)
 
-        meta_description = \
-            self.extractor.get_meta_description(self.clean_doc)
-=======
+        meta_site_name = self.extractor.get_meta_site_name(self.clean_doc)
+        self.set_meta_site_name(meta_site_name)
+
         meta_description = self.extractor.get_meta_description(self.clean_doc)
->>>>>>> 510be0e1
         self.set_meta_description(meta_description)
 
         canonical_link = self.extractor.get_canonical_link(self.url, self.clean_doc)
