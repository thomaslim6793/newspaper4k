#!/bin/python
# -*- coding: utf-8 -*-
"""
Andrei Paraschiv-- https://github.com/AndyTheFactory
"""

import sys
import os
import codecs


try:
    from setuptools import setup
except ImportError:
    from distutils.core import setup


packages = [
    "newspaper",
]


<<<<<<< HEAD
if sys.argv[-1] == 'publish':
    # PYPI now uses twine for package management.
    # For this to work you must first `$ pip3 install twine`
    os.system('python3 setup.py sdist bdist_wheel')
    os.system('twine upload dist/*')
=======
if sys.argv[-1] == "publish":
    os.system("python3 setup.py sdist upload -r pypi")
>>>>>>> 510be0e1
    sys.exit()

if sys.version_info < (3, 6):
    sys.exit("Sorry, Python < 3.6 is not supported")


with open("requirements.txt", encoding="utf-8") as f:
    required_packages = f.read().splitlines()


with codecs.open("README.rst", "r", "utf-8") as f:
    readme = f.read()


setup(
<<<<<<< HEAD
    name='newspaper3k',
    version='0.3.0',
    description='Simplified python article discovery & extraction.',
=======
    name="newspaper4k",
    version="0.9.0",
    description="Simplified python article discovery & extraction.",
>>>>>>> 510be0e1
    long_description=readme,
    author="Andrei Paraschiv",
    author_email="andrei@thephpfactory.com",
    url="https://github.com/AndyTheFactory/newspaper4k",
    packages=packages,
    python_requires=">=3.6",
    include_package_data=True,
    install_requires=required_packages,
    license="MIT",
    zip_safe=False,
    classifiers=[
        "Development Status :: 4 - Beta",
        "Programming Language :: Python :: 3",
        "Natural Language :: English",
        "Topic :: Text Processing",
        "Topic :: Text Processing :: Scrapers",
        "Topic :: Text Processing :: Markup :: HTML",
        "Topic :: Software Development :: Libraries :: Python Modules",
        "Intended Audience :: Developers",
        "Intended Audience :: Education",
        "Intended Audience :: Information Technology",
        "Intended Audience :: Science/Research",
        "License :: OSI Approved :: MIT License",
    ],
)<|MERGE_RESOLUTION|>--- conflicted
+++ resolved
@@ -20,16 +20,8 @@
 ]
 
 
-<<<<<<< HEAD
-if sys.argv[-1] == 'publish':
-    # PYPI now uses twine for package management.
-    # For this to work you must first `$ pip3 install twine`
-    os.system('python3 setup.py sdist bdist_wheel')
-    os.system('twine upload dist/*')
-=======
 if sys.argv[-1] == "publish":
     os.system("python3 setup.py sdist upload -r pypi")
->>>>>>> 510be0e1
     sys.exit()
 
 if sys.version_info < (3, 6):
@@ -45,15 +37,9 @@
 
 
 setup(
-<<<<<<< HEAD
-    name='newspaper3k',
-    version='0.3.0',
-    description='Simplified python article discovery & extraction.',
-=======
     name="newspaper4k",
     version="0.9.0",
     description="Simplified python article discovery & extraction.",
->>>>>>> 510be0e1
     long_description=readme,
     author="Andrei Paraschiv",
     author_email="andrei@thephpfactory.com",
